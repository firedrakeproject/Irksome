--- conflicted
+++ resolved
@@ -72,10 +72,6 @@
     def _linear_op(self, o):
         return TimeDerivative(o)
 
-<<<<<<< HEAD
-    derivative = _linear_op
-=======
->>>>>>> 170ca881
     grad = _linear_op
     curl = _linear_op
     div = _linear_op
@@ -99,7 +95,6 @@
         rules = TimeDerivativeRuleset(t=self.t, timedep_coeffs=self.timedep_coeffs)
         for k in range(nderivs):
             o = map_expr_dag(rules, o)
-<<<<<<< HEAD
         return o
 
     def _linear_op(self, o):
@@ -116,32 +111,8 @@
     rules = TimeDerivativeRuleDispatcher(t=t, timedep_coeffs=timedep_coeffs)
     return map_integrand_dags(rules, expression)
 
-=======
-        return o
-
-    def _linear_op(self, o):
-        return o
-
-    terminal = _linear_op
-    derivative = _linear_op
-    grad = _linear_op
-    curl = _linear_op
-    div = _linear_op
-
-
-def apply_time_derivatives(expression, t=None, timedep_coeffs=None):
-    rules = TimeDerivativeRuleDispatcher(t=t, timedep_coeffs=timedep_coeffs)
-    return map_integrand_dags(rules, expression)
->>>>>>> 170ca881
 
 def expand_time_derivatives(expression, t=None, timedep_coeffs=None):
     expression = apply_algebra_lowering(expression)
     expression = apply_time_derivatives(expression, t=t, timedep_coeffs=timedep_coeffs)
-
-<<<<<<< HEAD
-=======
-def expand_time_derivatives(expression, t=None, timedep_coeffs=None):
-    expression = apply_algebra_lowering(expression)
-    expression = apply_time_derivatives(expression, t=t, timedep_coeffs=timedep_coeffs)
->>>>>>> 170ca881
     return expression