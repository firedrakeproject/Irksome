import numpy
from firedrake import (Constant, Function,
                       NonlinearVariationalProblem,
                       NonlinearVariationalSolver)
from ufl.constantvalue import as_ufl

from .deriv import TimeDerivative, expand_time_derivatives
<<<<<<< HEAD
from .tools import replace, vecconst
=======
from .tools import replace, vecconst, MeshConstant
>>>>>>> 6247202f
from .bcs import bc2space


def getFormDIRK(F, ks, butch, t, dt, u0, bcs=None):
    if bcs is None:
        bcs = []

    v, = F.arguments()
    V = v.function_space()
    assert V == u0.function_space()

    num_stages = butch.num_stages
    k = Function(V)
    g = Function(V)

    # Note: the Constant c is used for substitution in both the
    # variational form and BC's, and we update it for each stage in
    # the loop over stages in the advance method.  The Constant a is
    # used similarly in the variational form
<<<<<<< HEAD
    c = Constant(1.0)
    a = Constant(1.0)
=======
    MC = MeshConstant(V.mesh())
    c = MC.Constant(1.0)
    a = MC.Constant(1.0)
>>>>>>> 6247202f

    # preprocess time derivatives
    F = expand_time_derivatives(F, t=t, timedep_coeffs=(u0,))

    repl = {t: t + c * dt,
            u0: g + k * (a * dt),
            TimeDerivative(u0): k}
    stage_F = replace(F, repl)

    bcnew = []

    # For the DIRK case, we need one new BC for each old one (rather
    # than one per stage), but we need a `Function` inside of each BC
    # and a rule for computing that function at each time for each
    # stage.
<<<<<<< HEAD
    a_vals = numpy.array([Constant(0) for i in range(num_stages)],
=======
    a_vals = numpy.array([MC.Constant(0.0) for i in range(num_stages)],
>>>>>>> 6247202f
                         dtype=object)
    d_val = Constant(1.0)
    for bc in bcs:
        bcarg = bc._original_arg
        if bcarg == 0:
            # Homogeneous BC, just zero out stage dofs
            bcnew.append(bc)
        else:
            bcarg_stage = replace(as_ufl(bcarg), {t: t+c*dt})
            gdat = bcarg_stage - bc2space(bc, u0)
            gdat -= sum(bc2space(bc, ks[i]) * (a_vals[i] * dt) for i in range(num_stages))
            gdat /= d_val * dt
            bcnew.append(bc.reconstruct(g=gdat))

    return stage_F, (k, g, a, c), bcnew, (a_vals, d_val)


class DIRKTimeStepper:
    """Front-end class for advancing a time-dependent PDE via a diagonally-implicit
    Runge-Kutta method formulated in terms of stage derivatives."""

    def __init__(self, F, butcher_tableau, t, dt, u0, bcs=None,
                 solver_parameters=None,
                 appctx=None, nullspace=None,
                 transpose_nullspace=None, near_nullspace=None,
                 **kwargs):
        assert butcher_tableau.is_diagonally_implicit

        self.num_steps = 0
        self.num_nonlinear_iterations = 0
        self.num_linear_iterations = 0

        self.butcher_tableau = butcher_tableau
        self.num_stages = num_stages = butcher_tableau.num_stages
        self.AAb = numpy.vstack((butcher_tableau.A, butcher_tableau.b))
        self.CCone = numpy.append(butcher_tableau.c, 1.0)

        # Need to be able to set BCs for either the DIRK or explicit cases.

        # For DIRK, we say that the stage i solution should match the
        # prescribed boundary values at time c[i], which means we use
        # the i^th row of the Butcher tableau in determining the
        # boundary condition

        # For explicit, we say that the stage i solution should be
        # determined to match the prescribed boundary values at time
        # c[i+1] (the first stage where it appears), which means we
        # use the (i+1)^st row of the Butcher tableau in determining
        # the boundary condition, and the full reconstruction for the
        # final stage

        if butcher_tableau.is_explicit:
            self.AAb = self.AAb[1:]
            self.CCone = self.CCone[1:]
        self.AA = vecconst(butcher_tableau.A)
        self.BB = vecconst(butcher_tableau.b)

        self.V = V = u0.function_space()
        self.u0 = u0
        self.t = t
        self.dt = dt
        self.num_fields = len(u0.function_space())
        self.ks = [Function(V) for _ in range(num_stages)]

        # "k" is a generic function for which we will solve the
        # NVLP for the next stage value
        # "ks" is a list of functions for the stage values
        # that we update as we go.  We need to remember the
        # stage values we've computed earlier in the time step...

        stage_F, (k, g, a, c), bcnew, (a_vals, d_val) = getFormDIRK(
            F, self.ks, butcher_tableau, t, dt, u0, bcs=bcs)

        self.bcnew = bcnew

        appctx_irksome = {"stepper": self}
        if appctx is None:
            appctx = appctx_irksome
        else:
            appctx = {**appctx, **appctx_irksome}
        self.appctx = appctx

        self.problem = NonlinearVariationalProblem(
            stage_F, k, bcs=bcnew,
            form_compiler_parameters=kwargs.pop("form_compiler_parameters", None),
            is_linear=kwargs.pop("is_linear", False),
            restrict=kwargs.pop("restrict", False),
        )
        self.solver = NonlinearVariationalSolver(
            self.problem, appctx=appctx,
            nullspace=nullspace,
            transpose_nullspace=transpose_nullspace,
            near_nullspace=near_nullspace,
            solver_parameters=solver_parameters,
            **kwargs,
        )

        self.kgac = k, g, a, c
        self.bc_constants = a_vals, d_val

    def update_bc_constants(self, i, c):
        AAb = self.AAb
        CCone = self.CCone
        a_vals, d_val = self.bc_constants
        ns = AAb.shape[1]
        for j in range(i):
            a_vals[j].assign(AAb[i, j])
        for j in range(i, ns):
            a_vals[j].zero()
        d_val.assign(AAb[i, i])
        c.assign(CCone[i])

    def advance(self):
        k, g, a, c = self.kgac
        ks = self.ks
        u0 = self.u0
        dt = self.dt
        for i in range(self.num_stages):
            # compute the already-known part of the state in the
            # variational form
            g.assign(sum((ks[j] * (self.AA[i, j] * dt) for j in range(i)), u0))

            # update BC constants for the variational problem
            self.update_bc_constants(i, c)
            a.assign(self.AA[i, i])

            # solve new variational problem, stash the computed
            # stage value.

            # Note: implicitly uses solution value for stage i as
            # initial guess for stage i+1 and uses the last stage from
            # previous time step for stage 0 of the next one.  The
            # former is probably optimal, we hope for the best with
            # the latter.
            self.solver.solve()
            self.num_nonlinear_iterations += self.solver.snes.getIterationNumber()
            self.num_linear_iterations += self.solver.snes.getLinearSolveIterations()
            ks[i].assign(k)

        # update the solution with now-computed stage values.
        u0 += sum(ks[i] * (self.BB[i] * dt) for i in range(self.num_stages))

        self.num_steps += 1

    def solver_stats(self):
        return self.num_steps, self.num_nonlinear_iterations, self.num_linear_iterations

    def get_form_and_bcs(self, stages, tableau=None, F=None):
        return getFormDIRK(F or self.F,
                           stages,
                           tableau or self.butcher_tableau,
                           self.t, self.dt,
                           self.u0, bcs=self.orig_bcs)<|MERGE_RESOLUTION|>--- conflicted
+++ resolved
@@ -5,11 +5,7 @@
 from ufl.constantvalue import as_ufl
 
 from .deriv import TimeDerivative, expand_time_derivatives
-<<<<<<< HEAD
-from .tools import replace, vecconst
-=======
 from .tools import replace, vecconst, MeshConstant
->>>>>>> 6247202f
 from .bcs import bc2space
 
 
@@ -29,14 +25,9 @@
     # variational form and BC's, and we update it for each stage in
     # the loop over stages in the advance method.  The Constant a is
     # used similarly in the variational form
-<<<<<<< HEAD
-    c = Constant(1.0)
-    a = Constant(1.0)
-=======
     MC = MeshConstant(V.mesh())
     c = MC.Constant(1.0)
     a = MC.Constant(1.0)
->>>>>>> 6247202f
 
     # preprocess time derivatives
     F = expand_time_derivatives(F, t=t, timedep_coeffs=(u0,))
@@ -52,11 +43,7 @@
     # than one per stage), but we need a `Function` inside of each BC
     # and a rule for computing that function at each time for each
     # stage.
-<<<<<<< HEAD
-    a_vals = numpy.array([Constant(0) for i in range(num_stages)],
-=======
     a_vals = numpy.array([MC.Constant(0.0) for i in range(num_stages)],
->>>>>>> 6247202f
                          dtype=object)
     d_val = Constant(1.0)
     for bc in bcs:
