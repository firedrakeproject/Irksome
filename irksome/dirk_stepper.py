import numpy
<<<<<<< HEAD
from firedrake import Constant, Function
from firedrake import NonlinearVariationalProblem as NLVP
from firedrake import NonlinearVariationalSolver as NLVS
=======
from firedrake import (Function,
                       NonlinearVariationalProblem,
                       NonlinearVariationalSolver)
>>>>>>> 31362e52
from ufl.constantvalue import as_ufl

from .deriv import TimeDerivative, expand_time_derivatives
from .tools import replace, vecconst
from .bcs import bc2space


def getFormDIRK(F, ks, butch, t, dt, u0, bcs=None):
    if bcs is None:
        bcs = []

    v, = F.arguments()
    V = v.function_space()
    assert V == u0.function_space()

    num_stages = butch.num_stages
    k = Function(V)
    g = Function(V)

    # Note: the Constant c is used for substitution in both the
    # variational form and BC's, and we update it for each stage in
    # the loop over stages in the advance method.  The Constant a is
    # used similarly in the variational form
    c = Constant(1.0)
    a = Constant(1.0)

    # preprocess time derivatives
    F = expand_time_derivatives(F, t=t, timedep_coeffs=(u0,))

    repl = {t: t + c * dt,
            u0: g + k * (a * dt),
            TimeDerivative(u0): k}
    stage_F = replace(F, repl)

    bcnew = []

    # For the DIRK case, we need one new BC for each old one (rather
    # than one per stage), but we need a `Function` inside of each BC
    # and a rule for computing that function at each time for each
    # stage.
    a_vals = numpy.array([Constant(0) for i in range(num_stages)],
                         dtype=object)
    d_val = Constant(1.0)
    for bc in bcs:
        bcarg = bc._original_arg
        if bcarg == 0:
            # Homogeneous BC, just zero out stage dofs
            bcnew.append(bc)
        else:
            bcarg_stage = replace(as_ufl(bcarg), {t: t+c*dt})
            gdat = bcarg_stage - bc2space(bc, u0)
            gdat -= sum(bc2space(bc, ks[i]) * (a_vals[i] * dt) for i in range(num_stages))
            gdat /= d_val * dt
            bcnew.append(bc.reconstruct(g=gdat))

    return stage_F, (k, g, a, c), bcnew, (a_vals, d_val)


class DIRKTimeStepper:
    """Front-end class for advancing a time-dependent PDE via a diagonally-implicit
    Runge-Kutta method formulated in terms of stage derivatives."""

    def __init__(self, F, butcher_tableau, t, dt, u0, bcs=None,
                 solver_parameters=None,
                 appctx=None, nullspace=None,
                 transpose_nullspace=None, near_nullspace=None,
                 **kwargs):
        assert butcher_tableau.is_diagonally_implicit

        self.num_steps = 0
        self.num_nonlinear_iterations = 0
        self.num_linear_iterations = 0

        self.butcher_tableau = butcher_tableau
        self.num_stages = num_stages = butcher_tableau.num_stages
        self.AAb = numpy.vstack((butcher_tableau.A, butcher_tableau.b))
        self.CCone = numpy.append(butcher_tableau.c, 1.0)

        # Need to be able to set BCs for either the DIRK or explicit cases.

        # For DIRK, we say that the stage i solution should match the
        # prescribed boundary values at time c[i], which means we use
        # the i^th row of the Butcher tableau in determining the
        # boundary condition

        # For explicit, we say that the stage i solution should be
        # determined to match the prescribed boundary values at time
        # c[i+1] (the first stage where it appears), which means we
        # use the (i+1)^st row of the Butcher tableau in determining
        # the boundary condition, and the full reconstruction for the
        # final stage

        if butcher_tableau.is_explicit:
            self.AAb = self.AAb[1:]
            self.CCone = self.CCone[1:]
        self.AA = vecconst(butcher_tableau.A)
        self.BB = vecconst(butcher_tableau.b)

        self.V = V = u0.function_space()
        self.u0 = u0
        self.t = t
        self.dt = dt
        self.num_fields = len(u0.function_space())
        self.ks = [Function(V) for _ in range(num_stages)]

        # "k" is a generic function for which we will solve the
        # NVLP for the next stage value
        # "ks" is a list of functions for the stage values
        # that we update as we go.  We need to remember the
        # stage values we've computed earlier in the time step...

        stage_F, (k, g, a, c), bcnew, (a_vals, d_val) = getFormDIRK(
            F, self.ks, butcher_tableau, t, dt, u0, bcs=bcs)

        self.bcnew = bcnew

        appctx_irksome = {"F": F,
                          "stage_type": "dirk",
                          "butcher_tableau": butcher_tableau,
                          "t": t,
                          "dt": dt,
                          "u0": u0,
                          "bcs": bcs,
                          "bc_type": "DAE",
                          "nullspace": nullspace}
        if appctx is None:
            appctx = appctx_irksome
        else:
            appctx = {**appctx, **appctx_irksome}
        self.appctx = appctx

        self.problem = NonlinearVariationalProblem(
            stage_F, k, bcs=bcnew,
            form_compiler_parameters=kwargs.pop("form_compiler_parameters", None),
            is_linear=kwargs.pop("is_linear", False),
            restrict=kwargs.pop("restrict", False),
        )
        self.solver = NonlinearVariationalSolver(
            self.problem, appctx=appctx,
            nullspace=nullspace,
            transpose_nullspace=transpose_nullspace,
            near_nullspace=near_nullspace,
            solver_parameters=solver_parameters,
            **kwargs,
        )

        self.kgac = k, g, a, c
        self.bc_constants = a_vals, d_val

    def update_bc_constants(self, i, c):
        AAb = self.AAb
        CCone = self.CCone
        a_vals, d_val = self.bc_constants
        ns = AAb.shape[1]
        for j in range(i):
            a_vals[j].assign(AAb[i, j])
        for j in range(i, ns):
            a_vals[j].assign(0)
        d_val.assign(AAb[i, i])
        c.assign(CCone[i])

    def advance(self):
        k, g, a, c = self.kgac
        ks = self.ks
        u0 = self.u0
        dt = self.dt
        for i in range(self.num_stages):
            # compute the already-known part of the state in the
            # variational form
            g.assign(sum((ks[j] * (self.AA[i, j] * dt) for j in range(i)), u0))

            # update BC constants for the variational problem
            self.update_bc_constants(i, c)
            a.assign(self.AA[i, i])

            # solve new variational problem, stash the computed
            # stage value.

            # Note: implicitly uses solution value for stage i as
            # initial guess for stage i+1 and uses the last stage from
            # previous time step for stage 0 of the next one.  The
            # former is probably optimal, we hope for the best with
            # the latter.
            self.solver.solve()
            self.num_nonlinear_iterations += self.solver.snes.getIterationNumber()
            self.num_linear_iterations += self.solver.snes.getLinearSolveIterations()
            ks[i].assign(k)

        # update the solution with now-computed stage values.
        u0 += sum(ks[i] * (self.BB[i] * dt) for i in range(self.num_stages))

        self.num_steps += 1

    def solver_stats(self):
        return self.num_steps, self.num_nonlinear_iterations, self.num_linear_iterations<|MERGE_RESOLUTION|>--- conflicted
+++ resolved
@@ -1,13 +1,7 @@
 import numpy
-<<<<<<< HEAD
-from firedrake import Constant, Function
-from firedrake import NonlinearVariationalProblem as NLVP
-from firedrake import NonlinearVariationalSolver as NLVS
-=======
-from firedrake import (Function,
+from firedrake import (Constant, Function,
                        NonlinearVariationalProblem,
                        NonlinearVariationalSolver)
->>>>>>> 31362e52
 from ufl.constantvalue import as_ufl
 
 from .deriv import TimeDerivative, expand_time_derivatives
