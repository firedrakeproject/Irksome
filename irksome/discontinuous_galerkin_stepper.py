--- conflicted
+++ resolved
@@ -6,11 +6,7 @@
 from .bcs import stage2spaces4bc
 from .deriv import expand_time_derivatives
 from .manipulation import extract_terms, strip_dt_form
-<<<<<<< HEAD
-from .scheme import create_time_quadrature
-=======
 from .scheme import create_time_quadrature, ufc_line
->>>>>>> c0ab91a5
 from .tools import dot, reshape, replace, vecconst
 import numpy as np
 from firedrake import TestFunction
@@ -188,13 +184,9 @@
 
         quad_degree = scheme.quadrature_degree
         if quad_degree is None:
-<<<<<<< HEAD
-            quad_degree = 2 * (order+1)
-        quadrature = create_time_quadrature(quad_degree, quad_scheme)
-=======
             quad_degree = 2 * order
         quadrature = create_time_quadrature(quad_degree, scheme=scheme.quadrature_scheme)
->>>>>>> c0ab91a5
+
         self.quadrature = quadrature
         assert np.size(quadrature.get_points()) >= order+1
 
