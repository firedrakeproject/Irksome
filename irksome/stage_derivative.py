import numpy
from firedrake import Function, TestFunction
from firedrake import NonlinearVariationalProblem as NLVP
from firedrake import NonlinearVariationalSolver as NLVS
<<<<<<< HEAD
from firedrake import action, assemble, dx, inner, norm
=======
from firedrake import assemble, dx, inner, norm
from firedrake.bcs import EquationBC, EquationBCSplit
>>>>>>> 6190331e

from ufl.constantvalue import as_ufl
from .tools import AI, replace, vecconst
from .deriv import Dt, TimeDerivative, expand_time_derivatives
from .bcs import EmbeddedBCData, BCStageData, extract_bcs, bc2space, stage2spaces4bc
from .manipulation import extract_terms
from .base_time_stepper import StageCoupledTimeStepper


def getForm(F, butch, t, dt, u0, stages, bcs=None, bc_type=None, splitting=AI):
    """Given a time-dependent variational form and a
    :class:`ButcherTableau`, produce UFL for the s-stage RK method.

    :arg F: UFL form for the semidiscrete ODE/DAE
    :arg butch: the :class:`ButcherTableau` for the RK method being used to
         advance in time.
    :arg t: a :class:`Function` on the Real space over the same mesh as
         `u0`.  This serves as a variable referring to the current time.
    :arg dt: a :class:`Function` on the Real space over the same mesh as
         `u0`.  This serves as a variable referring to the current time step.
         The user may adjust this value between time steps.
    :arg splitting: a callable that maps the (floating point) Butcher matrix
         a to a pair of matrices `A1, A2` such that `butch.A = A1 A2`.  This is used
         to vary between the classical RK formulation and Butcher's reformulation
         that leads to a denser mass matrix with block-diagonal stiffness.
         Some choices of function will assume that `butch.A` is invertible.
    :arg u0: a :class:`Function` referring to the state of
         the PDE system at time `t`
    :arg stages: a :class:`Function` representing the stages to be solved for.
    :arg bcs: optionally, a :class:`DirichletBC` or :class:`EquationBC`
         object (or iterable thereof) containing (possibly time-dependent)
         boundary conditions imposed on the system.
    :arg bc_type: How to manipulate the strongly-enforced boundary
         conditions to derive the stage boundary conditions.  Should
         be a string, either "DAE", which implements BCs as
         constraints in the style of a differential-algebraic
         equation, or "ODE", which takes the time derivative of the
         boundary data and evaluates this for the stage values.
         Support for `firedrake.EquationBC` in `bcs` is limited
         to DAE style BCs.

    On output, we return a tuple consisting of four parts:

       - Fnew, the :class:`Form`
       - `bcnew`, a list of :class:`firedrake.DirichletBC` or :class:`EquationBC`
         objects to be posed on the stages,
    """
    if bc_type is None:
        bc_type = "DAE"

    # preprocess time derivatives
    F = expand_time_derivatives(F, t=t, timedep_coeffs=(u0,))
    v = F.arguments()[0]
    V = v.function_space()
    assert V == u0.function_space()

    c = vecconst(butch.c)
    bA1, bA2 = splitting(butch.A)
    try:
        bA2inv = numpy.linalg.inv(bA2)
    except numpy.linalg.LinAlgError:
        raise NotImplementedError("We require A = A1 A2 with A2 invertible")
    A1 = vecconst(bA1)
    A2inv = vecconst(bA2inv)

    # s-way product space for the stage variables
    num_stages = butch.num_stages
    Vbig = stages.function_space()
    test = TestFunction(Vbig)

    # set up the pieces we need to work with to do our substitutions
    v_np = numpy.reshape(test, (num_stages, *u0.ufl_shape))
    w_np = numpy.reshape(stages, (num_stages, *u0.ufl_shape))
    A1w = A1 @ w_np
    A2invw = A2inv @ w_np

    dtu = TimeDerivative(u0)
    repl = {}
    for i in range(num_stages):
<<<<<<< HEAD
        repl = {t: t + c[i] * dt,
                #v: v_np[i],
                u0: u0 + A1w[i] * dt,
                dtu: A2invw[i]}
        Fnew += action(replace(F, repl), v_np[i])
=======
        repl[i] = {t: t + c[i] * dt,
                   v: v_np[i],
                   u0: u0 + A1w[i] * dt,
                   dtu: A2invw[i]}

    Fnew = sum(replace(F, repl[i]) for i in range(num_stages))
>>>>>>> 6190331e

    if bcs is None:
        bcs = []
    if bc_type == "ODE":
        assert splitting == AI, "ODE-type BC aren't implemented for this splitting strategy"

        def bc2stagebc(bc, i):
            if isinstance(bc, EquationBCSplit):
                raise NotImplementedError("EquationBC not implemented for ODE formulation")
            gorig = as_ufl(bc._original_arg)
            gfoo = expand_time_derivatives(Dt(gorig), t=t, timedep_coeffs=(u0,))
            gcur = replace(gfoo, {t: t + c[i] * dt})
            return BCStageData(bc, gcur, u0, stages, i)

    elif bc_type == "DAE":
        try:
            bA1inv = numpy.linalg.inv(bA1)
            A1inv = vecconst(bA1inv)
        except numpy.linalg.LinAlgError:
            raise NotImplementedError("Cannot have DAE BCs for this Butcher Tableau/splitting")

        def bc2stagebc(bc, i):
            if isinstance(bc, EquationBCSplit):
                F_bc_orig = expand_time_derivatives(bc.f, t=t, timedep_coeffs=(u0,))
                F_bc_new = replace(F_bc_orig, repl[i])
                Vbigi = stage2spaces4bc(bc, V, Vbig, i)
                return EquationBC(F_bc_new == 0, stages, bc.sub_domain, V=Vbigi)
            else:
                gorig = as_ufl(bc._original_arg)
                ucur = bc2space(bc, u0)
                gcur = (1/dt) * sum((replace(gorig, {t: t + c[j]*dt}) - ucur) * A1inv[i, j]
                                    for j in range(num_stages))
                return BCStageData(bc, gcur, u0, stages, i)
    else:
        raise ValueError("Unrecognised bc_type: %s", bc_type)

    # This logic uses information set up in the previous section to
    # set up the new BCs for either method
    bcs = extract_bcs(bcs)
    bcnew = [bc2stagebc(bc, i) for i in range(num_stages) for bc in bcs]

    return Fnew, bcnew


class StageDerivativeTimeStepper(StageCoupledTimeStepper):
    """Front-end class for advancing a time-dependent PDE via a Runge-Kutta
    method formulated in terms of stage derivatives.

    :arg F: A :class:`ufl.Form` instance describing the semi-discrete problem
            F(t, u; v) == 0, where `u` is the unknown
            :class:`firedrake.Function and `v` is the
            :class:firedrake.TestFunction`.
    :arg butcher_tableau: A :class:`ButcherTableau` instance giving
            the Runge-Kutta method to be used for time marching.
    :arg t: a :class:`Function` on the Real space over the same mesh as
         `u0`.  This serves as a variable referring to the current time.
    :arg dt: a :class:`Function` on the Real space over the same mesh as
         `u0`.  This serves as a variable referring to the current time step.
         The user may adjust this value between time steps.
    :arg u0: A :class:`firedrake.Function` containing the current
            state of the problem to be solved.
    :arg bcs: An iterable of :class:`firedrake.DirichletBC` or :class:`EquationBC`
            containing the strongly-enforced boundary conditions.  Irksome will
            manipulate these to obtain boundary conditions for each
            stage of the RK method.
    :arg bc_type: How to manipulate the strongly-enforced boundary
            conditions to derive the stage boundary conditions.
            Should be a string, either "DAE", which implements BCs as
            constraints in the style of a differential-algebraic
            equation, or "ODE", which takes the time derivative of the
            boundary data and evaluates this for the stage values.
            Support for `firedrake.EquationBC` in `bcs` is limited
            to DAE style BCs.
    :arg solver_parameters: A :class:`dict` of solver parameters that
            will be used in solving the algebraic problem associated
            with each time step.
    :arg splitting: An callable used to factor the Butcher matrix
    :arg appctx: An optional :class:`dict` containing application context.
            This gets included with particular things that Irksome will
            pass into the nonlinear solver so that, say, user-defined preconditioners
            have access to it.
    :arg nullspace: A list of tuples of the form (index, VSB) where
            index is an index into the function space associated with
            `u` and VSB is a :class: `firedrake.VectorSpaceBasis`
            instance to be passed to a
            `firedrake.MixedVectorSpaceBasis` over the larger space
            associated with the Runge-Kutta method
    """
    def __init__(self, F, butcher_tableau, t, dt, u0, bcs=None,
                 solver_parameters=None, splitting=AI,
                 appctx=None, nullspace=None, bc_type="DAE"):

        self.num_fields = len(u0.function_space())
        self.butcher_tableau = butcher_tableau
        A1, A2 = splitting(butcher_tableau.A)
        try:
            self.updateb = vecconst(numpy.linalg.solve(A2.T, butcher_tableau.b))
        except numpy.linalg.LinAlgError:
            raise NotImplementedError("A=A1 A2 splitting needs A2 invertible")

        super().__init__(F, t, dt, u0,
                         butcher_tableau.num_stages, bcs=bcs,
                         solver_parameters=solver_parameters,
                         appctx=appctx, nullspace=nullspace,
                         splitting=splitting, bc_type=bc_type,
                         butcher_tableau=butcher_tableau)
        self.appctx["stage_type"] = "deriv"

    def _update(self):
        """Assuming the algebraic problem for the RK stages has been
        solved, updates the solution.  This will not typically be
        called by an end user."""
        b = self.updateb
        dt = self.dt
        ns = self.num_stages
        nf = self.num_fields

        # Note: this now cates the optimized/stiffly accurate case as b[s] == Zero() will get dropped
        for i, u0bit in enumerate(self.u0.subfunctions):
            u0bit += sum(self.stages.subfunctions[nf * s + i] * (b[s] * dt) for s in range(ns))

    def get_form_and_bcs(self, stages, butcher_tableau=None):
        if butcher_tableau is None:
            butcher_tableau = self.butcher_tableau
        return getForm(self.F, butcher_tableau, self.t, self.dt,
                       self.u0, stages, self.orig_bcs, self.bc_type,
                       self.splitting)


class AdaptiveTimeStepper(StageDerivativeTimeStepper):
    """Front-end class for advancing a time-dependent PDE via an adaptive
    Runge-Kutta method.

    :arg F: A :class:`ufl.Form` instance describing the semi-discrete problem
            F(t, u; v) == 0, where `u` is the unknown
            :class:`firedrake.Function and `v` is the
            :class:firedrake.TestFunction`.
    :arg butcher_tableau: A :class:`ButcherTableau` instance giving
            the Runge-Kutta method to be used for time marching.
    :arg t: A :class:`firedrake.Constant` instance that always
            contains the time value at the beginning of a time step
    :arg dt: A :class:`firedrake.Constant` containing the size of the
            current time step.  The user may adjust this value between
            time steps; however, note that the adaptive time step
            controls may adjust this before the step is taken.
    :arg u0: A :class:`firedrake.Function` containing the current
            state of the problem to be solved.
    :arg tol: The temporal truncation error tolerance
    :arg dtmin: Minimal acceptable time step.  An exception is raised
            if the step size drops below this threshhold.
    :arg dtmax: Maximal acceptable time step, imposed as a hard cap;
            this can be adjusted externally once the time-stepper is
            instantiated, by modifying `stepper.dt_max`
    :arg KI: Integration gain for step-size controller.  Should be less
            than 1/p, where p is the expected order of the scheme.  Larger
            values lead to faster (attempted) increases in time-step size
            when steps are accepted.  See Gustafsson, Lundh, and Soderlind,
            BIT 1988.
    :arg KP: Proportional gain for step-size controller. Controls dependence
            on ratio of (error estimate)/(step size) in determining new
            time-step size when steps are accepted.  See Gustafsson, Lundh,
            and Soderlind, BIT 1988.
    :arg max_reject: Maximum number of rejected timesteps in a row that
            does not lead to a failure
    :arg onscale_factor: Allowable tolerance in determining initial
            timestep to be "on scale"
    :arg safety_factor: Safety factor used when shrinking timestep if
            a proposed step is rejected
    :arg gamma0_params: Solver parameters for mass matrix solve when using
            an embedded scheme with explicit first stage
    :arg bcs: An iterable of :class:`firedrake.DirichletBC` or :class:`EquationBC`
            containing the strongly-enforced boundary conditions.  Irksome will
            manipulate these to obtain boundary conditions for each
            stage of the RK method.
    :arg solver_parameters: A :class:`dict` of solver parameters that
            will be used in solving the algebraic problem associated
            with each time step.
    :arg nullspace: A list of tuples of the form (index, VSB) where
            index is an index into the function space associated with
            `u` and VSB is a :class: `firedrake.VectorSpaceBasis`
            instance to be passed to a
            `firedrake.MixedVectorSpaceBasis` over the larger space
            associated with the Runge-Kutta method
    """
    def __init__(self, F, butcher_tableau, t, dt, u0,
                 bcs=None, appctx=None, solver_parameters=None,
                 bc_type="DAE", splitting=AI, nullspace=None,
                 tol=1.e-3, dtmin=1.e-15, dtmax=1.0, KI=1/15, KP=0.13,
                 max_reject=10, onscale_factor=1.2, safety_factor=0.9,
                 gamma0_params=None):
        assert butcher_tableau.btilde is not None
        super(AdaptiveTimeStepper, self).__init__(F, butcher_tableau,
                                                  t, dt, u0, bcs=bcs, appctx=appctx, solver_parameters=solver_parameters,
                                                  bc_type=bc_type, splitting=splitting, nullspace=nullspace)

        from firedrake.petsc import PETSc
        self.print = PETSc.Sys.Print

        self.dt_min = dtmin
        self.dt_max = dtmax
        self.dt_old = 0.0

        self.delb = butcher_tableau.btilde - butcher_tableau.b
        self.gamma0 = butcher_tableau.gamma0
        self.gamma0_params = gamma0_params
        self.KI = KI
        self.KP = KP
        self.max_reject = max_reject
        self.onscale_factor = onscale_factor
        self.safety_factor = safety_factor

        self.error_func = Function(u0.function_space())
        self.tol = tol
        self.err_old = 0.0
        self.contreject = 0

        F = expand_time_derivatives(F, t=t, timedep_coeffs=(u0,))
        split_form = extract_terms(F)
        self.dtless_form = -split_form.remainder

        # Set up and cache boundary conditions for error estimate
        embbc = []
        if self.gamma0 != 0:
            # Grab spaces for BCs
            embbc = [EmbeddedBCData(bc, butcher_tableau, self.t, self.dt, self.u0, self.stages)
                     for bc in bcs]
        self.embbc = embbc

    def _estimate_error(self):
        """Assuming that the RK stages have been evaluated, estimates
        the temporal truncation error by taking the norm of the
        difference between the new solutions computed by the two
        methods.  Typically will not be called by the end user."""
        dtc = float(self.dt)
        delb = self.delb
        ws = self.stages.subfunctions
        nf = self.num_fields
        ns = self.num_stages
        u0 = self.u0

        # Initialize e to be gamma*h*f(old value of u)
        error_func = Function(u0.function_space())
        # Only do the hard stuff if gamma0 is not zero
        if self.gamma0 != 0.0:
            error_test = TestFunction(u0.function_space())
            f_form = inner(error_func, error_test)*dx-self.gamma0*dtc*self.dtless_form
            f_problem = NLVP(f_form, error_func, bcs=self.embbc)
            f_solver = NLVS(f_problem, solver_parameters=self.gamma0_params)
            f_solver.solve()

        # Accumulate delta-b terms over stages
        error_func_bits = error_func.subfunctions
        for s in range(ns):
            for i, e in enumerate(error_func_bits):
                e += dtc*float(delb[s])*ws[nf*s+i]
        return norm(assemble(error_func))

    def advance(self):
        """Attempts to advances the system from time `t` to time `t +
        dt`.  If the error threshhold is exceeded, will adaptively
        decrease the time step until the step is accepted.  Also
        predicts new time step once the step is accepted.
        Note: overwrites the value `u0`."""
        if float(self.dt) > self.dt_max:
            self.dt.assign(self.dt_max)
        self.print("\tTrying dt = %e" % (float(self.dt)))
        while 1:
            self.solver.solve()
            self.num_nonlinear_iterations += self.solver.snes.getIterationNumber()
            self.num_linear_iterations += self.solver.snes.getLinearSolveIterations()
            err_current = float(self._estimate_error())
            err_old = float(self.err_old)
            dt_old = float(self.dt_old)
            dt_current = float(self.dt)
            tol = float(self.tol)
            dt_pred = dt_current*((dt_current*tol)/err_current)**(1/self.butcher_tableau.embedded_order)
            self.print("\tTruncation error is %e" % (err_current))

            # Rejected step shrinks the time-step
            if err_current >= dt_current*tol:
                dtnew = dt_current*(self.safety_factor*dt_current*tol/err_current)**(1./self.butcher_tableau.embedded_order)
                self.print("\tShrinking time-step to %e" % (dtnew))
                self.dt.assign(dtnew)
                self.contreject += 1
                if dtnew <= self.dt_min or numpy.isfinite(dtnew) is False:
                    raise RuntimeError("The time-step became an invalid number.")
                if self.contreject >= self.max_reject:
                    raise RuntimeError(f"The time-step was rejected {self.max_reject} times in a row. Please increase the tolerance or decrease the starting time-step.")

            # Initial time-step selector
            elif self.num_steps == 0 and dt_current < self.dt_max and dt_pred > self.onscale_factor*dt_current and self.contreject <= self.max_reject:

                # Increase the initial time-step
                dtnew = min(dt_pred, self.dt_max)
                self.print("\tIncreasing time-step to %e" % (dtnew))
                self.dt.assign(dtnew)
                self.contreject += 1

            # Accepted step increases the time-step
            else:
                if dt_old != 0.0 and err_old != 0.0 and dt_current < self.dt_max:
                    dtnew = min(dt_current*((dt_current*tol)/err_current)**self.KI*(err_old/err_current)**self.KP*(dt_current/dt_old)**self.KP, self.dt_max)
                    self.print("\tThe step was accepted and the new time-step is %e" % (dtnew))
                else:
                    dtnew = min(dt_current, self.dt_max)
                    self.print("\tThe step was accepted and the time-step remains at %e " % (dtnew))
                self._update()
                self.contreject = 0
                self.num_steps += 1
                self.dt_old = self.dt
                self.dt.assign(dtnew)
                self.err_old = err_current
                return (err_current, dt_current)<|MERGE_RESOLUTION|>--- conflicted
+++ resolved
@@ -2,12 +2,8 @@
 from firedrake import Function, TestFunction
 from firedrake import NonlinearVariationalProblem as NLVP
 from firedrake import NonlinearVariationalSolver as NLVS
-<<<<<<< HEAD
 from firedrake import action, assemble, dx, inner, norm
-=======
-from firedrake import assemble, dx, inner, norm
 from firedrake.bcs import EquationBC, EquationBCSplit
->>>>>>> 6190331e
 
 from ufl.constantvalue import as_ufl
 from .tools import AI, replace, vecconst
@@ -87,20 +83,12 @@
     dtu = TimeDerivative(u0)
     repl = {}
     for i in range(num_stages):
-<<<<<<< HEAD
-        repl = {t: t + c[i] * dt,
-                #v: v_np[i],
-                u0: u0 + A1w[i] * dt,
-                dtu: A2invw[i]}
-        Fnew += action(replace(F, repl), v_np[i])
-=======
         repl[i] = {t: t + c[i] * dt,
                    v: v_np[i],
                    u0: u0 + A1w[i] * dt,
                    dtu: A2invw[i]}
 
     Fnew = sum(replace(F, repl[i]) for i in range(num_stages))
->>>>>>> 6190331e
 
     if bcs is None:
         bcs = []
