--- conflicted
+++ resolved
@@ -1,11 +1,5 @@
 # formulate RK methods to solve for stage values rather than the stage derivatives.
-<<<<<<< HEAD
-from functools import cached_property
-
 import numpy
-=======
-import numpy as np
->>>>>>> 3b6e1d17
 from FIAT import Bernstein, ufc_simplex
 from firedrake import (Function, NonlinearVariationalProblem,
                        NonlinearVariationalSolver, TestFunction, dx,
@@ -16,10 +10,8 @@
 from .bcs import stage2spaces4bc
 from .ButcherTableaux import CollocationButcherTableau
 from .manipulation import extract_terms, strip_dt_form
-from .tools import (AI, IA, ConstantOrZero, is_ode, replace, component_replace)
+from .tools import AI, is_ode, replace, component_replace, vecconst
 from .base_time_stepper import StageCoupledTimeStepper
-
-vecconst = numpy.vectorize(ConstantOrZero)
 
 
 def to_value(u0, stages, vandermonde):
@@ -143,15 +135,14 @@
 
         Fnew += component_replace(F_dtless, repl)
 
-    # time derivative part gets tested against Butcher matrix.
-    for j in range(num_stages):
+    # Now for the non-time derivative parts
+    for i in range(num_stages):
         # replace the solution with stage values
-        repl = {t: t + C[j] * dt,
-                u0: u_np[j],
-                v: A1Tv[j]}
-
-        # and sum the contribution
-        Fnew += dt * component_replace(F_remainder, repl)
+        repl = {t: t + C[i] * dt,
+                u0: u_np[i],
+                v: dt * A1Tv[i]}
+
+        Fnew += component_replace(F_remainder, repl)
 
     if bcs is None:
         bcs = []
