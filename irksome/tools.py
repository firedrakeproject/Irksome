--- conflicted
+++ resolved
@@ -1,11 +1,7 @@
 from operator import mul
 from functools import reduce
 import numpy
-<<<<<<< HEAD
-from firedrake import Function, FunctionSpace, MixedVectorSpaceBasis, Constant, split
-=======
 from firedrake import Function, FunctionSpace, VectorSpaceBasis, MixedVectorSpaceBasis, Constant
->>>>>>> 055fb310
 from ufl.algorithms.analysis import extract_type
 from ufl import as_tensor, zero
 from ufl import replace as ufl_replace
@@ -91,19 +87,6 @@
     return ufl_replace(e, cmapping)
 
 
-def replace_auxiliary_variables(F, u0, aux_indices):
-    """Discretize the fields corresponding to aux_indices in Dt(V)."""
-    if aux_indices is None:
-        return F
-
-    components = []
-    for i, usub in enumerate(split(u0)):
-        if i in aux_indices:
-            usub = TimeDerivative(usub)
-        components.extend(usub[i] for i in numpy.ndindex(usub.ufl_shape))
-    return replace(F, {u0: numpy.reshape(components, u0.ufl_shape)})
-
-
 # Utility functions that help us refactor
 def AI(A):
     return (A, numpy.eye(*A.shape, dtype=A.dtype))
