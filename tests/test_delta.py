--- conflicted
+++ resolved
@@ -1,10 +1,5 @@
 from firedrake import *
-<<<<<<< HEAD
-from irksome import Alexander, Dt, RadauIIA, TimeStepper
-=======
-from firedrake.__future__ import interpolate
 from irksome import Alexander, Dt, RadauIIA, TimeStepper, GaussLegendre, StageDerivativeNystromTimeStepper, GalerkinTimeStepper, DiscontinuousGalerkinTimeStepper
->>>>>>> 1a7d82bc
 import pytest
 import ufl
 
@@ -59,8 +54,6 @@
     stepper.advance()
 
 
-<<<<<<< HEAD
-=======
 def heat_delta_gal(stepper, order):
     N = 4
     msh = UnitSquareMesh(N, N)
@@ -114,7 +107,6 @@
     stepper.advance()
 
 
->>>>>>> 1a7d82bc
 @pytest.mark.parametrize('stage_type', ('deriv', 'value'))
 @pytest.mark.parametrize('num_stages', (1, 2))
 def test_heat_fi(num_stages, stage_type):
@@ -123,6 +115,7 @@
 
 def test_heat_dirk():
     heat_delta(Alexander(), "dirk")
+
 
 @pytest.mark.parametrize('num_stages', (1, 2))
 def test_wave(num_stages):
