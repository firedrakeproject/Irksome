from math import isclose

import pytest
from firedrake import *
from irksome import Dt, MeshConstant, ContinuousPetrovGalerkinScheme, TimeStepper, GaussLegendre
from irksome.labeling import TimeQuadratureLabel


@pytest.mark.parametrize("order", [1, 2, 3])
@pytest.mark.parametrize("basis_type", ["Lagrange", "Bernstein", "integral"])
def test_1d_heat_dirichletbc(order, basis_type):
    # Boundary values
    u_0 = Constant(2.0)
    u_1 = Constant(3.0)

    N = 10
    x0 = 0.0
    x1 = 10.0
    msh = IntervalMesh(N, x1)
    V = FunctionSpace(msh, "CG", 1)
    MC = MeshConstant(msh)
    dt = MC.Constant(1.0 / N)
    t = MC.Constant(0.0)
    (x,) = SpatialCoordinate(msh)

    # Method of manufactured solutions copied from Heat equation demo.
    S = Constant(2.0)
    C = Constant(1000.0)
    B = (x - Constant(x0)) * (x - Constant(x1)) / C
    R = (x * x) ** 0.5
    # Note end linear contribution
    uexact = (
        B * atan(t) * (pi / 2.0 - atan(S * (R - t)))
        + u_0
        + ((x - x0) / x1) * (u_1 - u_0)
    )
    rhs = Dt(uexact) - div(grad(uexact))
    u = Function(V)
    u.interpolate(uexact)
    v = TestFunction(V)
    F = (
        inner(Dt(u), v) * dx
        + inner(grad(u), grad(v)) * dx
        - inner(rhs, v) * dx
    )
    bc = [
        DirichletBC(V, u_1, 2),
        DirichletBC(V, u_0, 1),
    ]

    luparams = {"mat_type": "aij", "ksp_type": "preonly", "pc_type": "lu", "pc_factor_mat_solver_type": "mumps"}

    scheme = ContinuousPetrovGalerkinScheme(order, basis_type)
    stepper = TimeStepper(
        F, scheme, t, dt, u, bcs=bc,
        solver_parameters=luparams
    )

    t_end = 2.0
    while float(t) < t_end:
        if float(t) + float(dt) > t_end:
            dt.assign(t_end - float(t))
        stepper.advance()
        t.assign(float(t) + float(dt))
        # Check solution and boundary values
        assert errornorm(uexact, u) / norm(uexact) < 10.0 ** -3
        assert isclose(u.at(x0), u_0)
        assert isclose(u.at(x1), u_1)


@pytest.mark.parametrize("order", [1, 2, 3])
<<<<<<< HEAD
@pytest.mark.parametrize("quad_degree", [None, 6])
def test_1d_heat_neumannbc(order, quad_degree):
=======
@pytest.mark.parametrize("quad_degree_raise", [0, 2])
def test_1d_heat_neumannbc(order, quad_degree_raise):
>>>>>>> c0ab91a5
    N = 20
    msh = UnitIntervalMesh(N)
    V = FunctionSpace(msh, "CG", 1)
    MC = MeshConstant(msh)
    dt = MC.Constant(1.0 / N)
    t = MC.Constant(0.0)
    (x,) = SpatialCoordinate(msh)
    butcher_tableau = GaussLegendre(order)

    uexact = cos(pi*x)*exp(-(pi**2)*t)
    rhs = Dt(uexact) - div(grad(uexact))
    u_GL = Function(V)
    u = Function(V)
    u_GL.interpolate(uexact)
    u.interpolate(uexact)

    v = TestFunction(V)
    F = (
        inner(Dt(u), v) * dx
        + inner(grad(u), grad(v)) * dx
        - inner(rhs, v) * dx
    )
    F_GL = replace(F, {u: u_GL})

    luparams = {"mat_type": "aij", "ksp_type": "preonly", "pc_type": "lu"}

<<<<<<< HEAD
    ufc_line = ufc_simplex(1)

    scheme = ContinuousPetrovGalerkinScheme(
        order, quadrature_degree=quad_degree)

=======
    quad_degree = 2*order-1 + quad_degree_raise
    scheme = ContinuousPetrovGalerkinScheme(order, quadrature_degree=quad_degree)
>>>>>>> c0ab91a5
    stepper = TimeStepper(
        F, scheme, t, dt, u,
        solver_parameters=luparams
    )
    stepper_GL = TimeStepper(
        F_GL, butcher_tableau, t, dt, u_GL, solver_parameters=luparams
    )

    t_end = 1.0
    while float(t) < t_end:
        if float(t) + float(dt) > t_end:
            dt.assign(t_end - float(t))
        stepper.advance()
        stepper_GL.advance()
        t.assign(float(t) + float(dt))
        assert (errornorm(u_GL, u) / norm(u)) < 1.e-10


@pytest.mark.parametrize("order", [1, 2, 3])
def test_1d_heat_homogeneous_dirichletbc(order):
    N = 20
    msh = UnitIntervalMesh(N)
    V = FunctionSpace(msh, "CG", 1)
    MC = MeshConstant(msh)
    dt = MC.Constant(1.0 / N)
    t = MC.Constant(0.0)
    (x,) = SpatialCoordinate(msh)
    butcher_tableau = GaussLegendre(order)

    uexact = sin(pi*x)*exp(-(pi**2)*t)
    rhs = Dt(uexact) - div(grad(uexact))
    bcs = DirichletBC(V, uexact, "on_boundary")
    u_GL = Function(V)
    u = Function(V)
    u_GL.interpolate(uexact)
    u.interpolate(uexact)

    v = TestFunction(V)
    F = (
        inner(Dt(u), v) * dx
        + inner(grad(u), grad(v)) * dx
        - inner(rhs, v) * dx
    )
    F_GL = replace(F, {u: u_GL})

    luparams = {"mat_type": "aij", "ksp_type": "preonly", "pc_type": "lu"}

    scheme = ContinuousPetrovGalerkinScheme(order)
    stepper = TimeStepper(
        F, scheme, t, dt, u, bcs=bcs,
        solver_parameters=luparams
    )
    stepper_GL = TimeStepper(
        F_GL, butcher_tableau, t, dt, u_GL, bcs=bcs, solver_parameters=luparams
    )

    t_end = 1.0
    while float(t) < t_end:
        if float(t) + float(dt) > t_end:
            dt.assign(t_end - float(t))
        stepper.advance()
        stepper_GL.advance()
        t.assign(float(t) + float(dt))
        assert (errornorm(u_GL, u) / norm(u)) < 1.e-10


@pytest.mark.parametrize("order", [1, 2, 3])
def test_1d_heat_homogeneous_dirichletbc_timequadlabels(order):
    N = 20
    msh = UnitIntervalMesh(N)
    V = FunctionSpace(msh, "CG", 1)
    MC = MeshConstant(msh)
    dt = MC.Constant(1.0 / N)
    t = MC.Constant(0.0)
    (x,) = SpatialCoordinate(msh)

    uexact = sin(pi*x)*exp(-(pi**2)*t)
    rhs = Dt(uexact) - div(grad(uexact))
    bcs = DirichletBC(V, uexact, "on_boundary")
    u = Function(V)
    u.interpolate(uexact)

    v = TestFunction(V)

    Llow = TimeQuadratureLabel(2*order-2)
    Lhigh = TimeQuadratureLabel(2*order+2)

    F0 = inner(Dt(u), v) * dx
    F1 = inner(grad(u), grad(v)) * dx
    F2 = inner(rhs, v) * dx
    F = Llow(F0) + F1 - Lhigh(F2)

    luparams = {"mat_type": "aij", "ksp_type": "preonly", "pc_type": "lu"}

    scheme = ContinuousPetrovGalerkinScheme(order)
    stepper = TimeStepper(
        F, scheme, t, dt, u, bcs=bcs,
        solver_parameters=luparams
    )

    t_end = 1.0
    while float(t) < t_end:
        print(float(t))
        if float(t) + float(dt) > t_end:
            dt.assign(t_end - float(t))
        stepper.advance()
        t += dt

    assert errornorm(uexact, u) < 1.e-4


def galerkin_wave(n, deg, alpha, order):
    N = 2**n
    msh = UnitIntervalMesh(N)

    params = {"snes_type": "ksponly",
              "ksp_type": "preonly",
              "mat_type": "aij",
              "pc_type": "lu"}

    V = FunctionSpace(msh, "CG", deg)
    W = FunctionSpace(msh, "DG", deg - 1)
    Z = V * W

    x, = SpatialCoordinate(msh)

    MC = MeshConstant(msh)
    t = MC.Constant(0.0)
    dt = MC.Constant(alpha / N)

    up = project(as_vector([0, sin(pi*x)]), Z)
    u, p = split(up)

    v, w = TestFunctions(Z)

    F = (inner(Dt(u), v)*dx + inner(u.dx(0), w) * dx
         + inner(Dt(p), w)*dx - inner(p, v.dx(0)) * dx)

    E = 0.5 * (inner(u, u)*dx + inner(p, p)*dx)

    scheme = ContinuousPetrovGalerkinScheme(order)
    stepper = TimeStepper(F, scheme, t, dt, up,
                          solver_parameters=params)

    energies = []

    while (float(t) < 1.0):
        if (float(t) + float(dt) > 1.0):
            dt.assign(1.0 - float(t))
        stepper.advance()
        t.assign(float(t) + float(dt))
        energies.append(assemble(E))

    return np.array(energies)


@pytest.mark.parametrize('N', [2**j for j in range(2, 3)])
@pytest.mark.parametrize('deg', (2,))
@pytest.mark.parametrize('order', (1, 2))
def test_wave_eq_galerkin(deg, N, order):
    energy = galerkin_wave(N, deg, 0.3, order)
    assert np.allclose(energy[1:], energy[:-1])


def kepler(V, order, t, dt, u0, solver_parameters):
    dim = V.value_size//2
    u = Function(V)
    u.interpolate(u0)

    p = as_vector([u[k] for k in range(dim)])
    q = as_vector([u[k] for k in range(dim, 2*dim)])
    J = as_matrix(np.kron([[0, -1], [1, 0]], np.eye(dim)))
    H = (0.5*dot(p, p) - 1/sqrt(dot(q, q)))*dx

    Lhigh = TimeQuadratureLabel(25)

    test = TestFunction(V)
    dHdu = derivative(H, u, test)
    F = inner(Dt(u), test)*dx + Lhigh(-replace(dHdu, {test: dot(J.T, test)}))
    scheme = ContinuousPetrovGalerkinScheme(order)
    stepper = TimeStepper(F, scheme, t, dt, u, solver_parameters=solver_parameters)
    return stepper, [H]


def kepler_aux_variable(V, order, t, dt, u0, solver_parameters):
    dim = V.value_size//2
    Z = V * V * V * V
    z = Function(Z)
    z.subfunctions[0].interpolate(u0)

    u, w0, w1, w2 = split(z)
    u = variable(u)
    p = as_vector([u[k] for k in range(dim)])
    q = as_vector([u[k] for k in range(dim, 2*dim)])

    T = 0.5*dot(p, p)
    U = -1/sqrt(dot(q, q))

    # Invariants
    H = T + U
    L = dot(p, perp(q))
    A1, A2 = U*q - L*perp(p)

    invariants = [H*dx, L*dx, A1*dx, A2*dx]
    dHdu = diff(H, u)
    dA1du = diff(A1, u)
    dA2du = diff(A2, u)

    test = TestFunction(Z)
    test_u, v0, v1, v2 = split(test)

    Llow = TimeQuadratureLabel(2*order-2)
    Lhigh = TimeQuadratureLabel(25)

    # determinant_forms = [test_u, dHdu, dA1du, dA2du]
    determinant_forms = [test_u, w0, w1, w2]
    tensor = as_tensor(determinant_forms)

    F = Llow(inner(Dt(u), test_u)*dx - (det(tensor) / (2*L*H))*dx)
    F += Llow(inner(w0, v0)*dx) + Lhigh(-inner(dHdu, v0)*dx)
    F += Llow(inner(w1, v1)*dx) + Lhigh(-inner(dA1du, v1)*dx)
    F += Llow(inner(w2, v2)*dx) + Lhigh(-inner(dA2du, v2)*dx)

    # Auxiliary variable subspaces
    aux_indices = list(range(1, len(Z)))

    scheme = ContinuousPetrovGalerkinScheme(order)
    stepper = TimeStepper(F, scheme, t, dt, z,
                          solver_parameters=solver_parameters,
                          aux_indices=aux_indices)
    return stepper, invariants


@pytest.mark.parametrize('order', (1, 2))
@pytest.mark.parametrize('problem', (kepler, kepler_aux_variable))
def test_kepler(problem, order):
    msh = UnitIntervalMesh(1)
    MC = MeshConstant(msh)
    t = MC.Constant(0.0)
    dt = MC.Constant(pi/100)
    Nsteps = 2

    dim = 2
    V = VectorFunctionSpace(msh, "DG", 0, dim=2*dim)
    sp = {
        "snes_converged_reason": None,
        "snes_linesearch_type": "l2",
        "snes_atol": 1.0e-14,
        "snes_rtol": 1.0e-14,
        "mat_type": "dense",
        "pc_type": "lu"
    }

    # Initial condition
    u0 = Constant((0, 2, 0.4, 0))
    stepper, invariants = problem(V, order, t, dt, u0, sp)

    print()
    E0 = np.asarray(list(map(assemble, invariants)))
    print(float(t), E0)
    for _ in range(Nsteps):
        stepper.advance()
        t += dt
        Et = np.asarray(list(map(assemble, invariants)))
        print(float(t), Et)
        assert np.allclose(E0, Et)<|MERGE_RESOLUTION|>--- conflicted
+++ resolved
@@ -69,13 +69,8 @@
 
 
 @pytest.mark.parametrize("order", [1, 2, 3])
-<<<<<<< HEAD
-@pytest.mark.parametrize("quad_degree", [None, 6])
-def test_1d_heat_neumannbc(order, quad_degree):
-=======
 @pytest.mark.parametrize("quad_degree_raise", [0, 2])
 def test_1d_heat_neumannbc(order, quad_degree_raise):
->>>>>>> c0ab91a5
     N = 20
     msh = UnitIntervalMesh(N)
     V = FunctionSpace(msh, "CG", 1)
@@ -102,16 +97,9 @@
 
     luparams = {"mat_type": "aij", "ksp_type": "preonly", "pc_type": "lu"}
 
-<<<<<<< HEAD
-    ufc_line = ufc_simplex(1)
-
-    scheme = ContinuousPetrovGalerkinScheme(
-        order, quadrature_degree=quad_degree)
-
-=======
     quad_degree = 2*order-1 + quad_degree_raise
     scheme = ContinuousPetrovGalerkinScheme(order, quadrature_degree=quad_degree)
->>>>>>> c0ab91a5
+
     stepper = TimeStepper(
         F, scheme, t, dt, u,
         solver_parameters=luparams
