--- conflicted
+++ resolved
@@ -2,16 +2,10 @@
 
 import pytest
 from firedrake import *
-<<<<<<< HEAD
-from irksome import Dt, MeshConstant, GalerkinTimeStepper, TimeProjector
-from irksome import TimeStepper, GaussLegendre
+from irksome import Dt, MeshConstant, TimeStepper, GaussLegendre
+from irksome import ContinuousPetrovGalerkinScheme, TimeProjector
 from irksome.labeling import TimeQuadratureLabel
-from FIAT import make_quadrature, ufc_simplex
-from FIAT.quadrature_schemes import create_quadrature
-=======
-from irksome import Dt, MeshConstant, ContinuousPetrovGalerkinScheme, TimeStepper, GaussLegendre
-from irksome.labeling import TimeQuadratureLabel
->>>>>>> 055fb310
+from irksome.scheme import create_time_quadrature
 
 
 @pytest.mark.parametrize("order", [1, 2, 3])
@@ -191,16 +185,8 @@
 
     v = TestFunction(V)
 
-<<<<<<< HEAD
-    ufc_line = ufc_simplex(1)
-    Qlow = create_quadrature(ufc_line, 2*order-2)
-    Qhigh = create_quadrature(ufc_line, 2*order+2)
-    Llow = TimeQuadratureLabel(Qlow.get_points(), Qlow.get_weights())
-    Lhigh = TimeQuadratureLabel(Qhigh.get_points(), Qhigh.get_weights())
-=======
     Llow = TimeQuadratureLabel(2*order-2)
     Lhigh = TimeQuadratureLabel(2*order+2)
->>>>>>> 055fb310
 
     F0 = inner(Dt(u), v) * dx
     F1 = inner(grad(u), grad(v)) * dx
@@ -209,14 +195,9 @@
 
     luparams = {"mat_type": "aij", "ksp_type": "preonly", "pc_type": "lu"}
 
-<<<<<<< HEAD
-    stepper = GalerkinTimeStepper(
-        F, order, t, dt, u, bcs=bcs,
-=======
     scheme = ContinuousPetrovGalerkinScheme(order)
     stepper = TimeStepper(
         F, scheme, t, dt, u, bcs=bcs,
->>>>>>> 055fb310
         solver_parameters=luparams
     )
 
@@ -284,11 +265,7 @@
     assert np.allclose(energy[1:], energy[:-1])
 
 
-<<<<<<< HEAD
 def kepler_naive(V, order, t, dt, u0, solver_parameters):
-=======
-def kepler(V, order, t, dt, u0, solver_parameters):
->>>>>>> 055fb310
     dim = V.value_size//2
     u = Function(V)
     u.interpolate(u0)
@@ -296,32 +273,18 @@
     p = as_vector([u[k] for k in range(dim)])
     q = as_vector([u[k] for k in range(dim, 2*dim)])
     J = as_matrix(np.kron([[0, -1], [1, 0]], np.eye(dim)))
-<<<<<<< HEAD
     H = (0.5*dot(p, p) - 1/sqrt(dot(q, q)))
 
-    Qlow = create_quadrature(ufc_simplex(1), 2*order-2)
-    Llow = TimeQuadratureLabel(Qlow.get_points(), Qlow.get_weights())
-
-    Qhigh = create_quadrature(ufc_simplex(1), 2*order+2)
-    Lhigh = TimeQuadratureLabel(Qhigh.get_points(), Qhigh.get_weights())
+    Llow = TimeQuadratureLabel(2*order-2)
+    Lhigh = TimeQuadratureLabel(2*order+2)
 
     test = TestFunction(V)
     dHdu = derivative(H*dx, u, test)
     F = Llow(inner(Dt(u), test)*dx) + Lhigh(-replace(dHdu, {test: dot(J.T, test)}))
-    stepper = GalerkinTimeStepper(F, order, t, dt, u, solver_parameters=solver_parameters)
+
+    scheme = ContinuousPetrovGalerkinScheme(order)
+    stepper = TimeStepper(F, scheme, t, dt, u, solver_parameters=solver_parameters)
     return stepper, [H*dx]
-=======
-    H = (0.5*dot(p, p) - 1/sqrt(dot(q, q)))*dx
-
-    Lhigh = TimeQuadratureLabel(25)
-
-    test = TestFunction(V)
-    dHdu = derivative(H, u, test)
-    F = inner(Dt(u), test)*dx + Lhigh(-replace(dHdu, {test: dot(J.T, test)}))
-    scheme = ContinuousPetrovGalerkinScheme(order)
-    stepper = TimeStepper(F, scheme, t, dt, u, solver_parameters=solver_parameters)
-    return stepper, [H]
->>>>>>> 055fb310
 
 
 def kepler_aux_variable(V, order, t, dt, u0, solver_parameters):
@@ -351,36 +314,24 @@
     test = TestFunction(Z)
     test_u, v0, v1, v2 = split(test)
 
-<<<<<<< HEAD
-    Qlow = create_quadrature(ufc_simplex(1), 2*order-2)
-    Llow = TimeQuadratureLabel(Qlow.get_points(), Qlow.get_weights())
-
-    Qhigh = create_quadrature(ufc_simplex(1), 2*order+2)
-    Lhigh = TimeQuadratureLabel(Qhigh.get_points(), Qhigh.get_weights())
-=======
     Llow = TimeQuadratureLabel(2*order-2)
     Lhigh = TimeQuadratureLabel(25)
->>>>>>> 055fb310
 
     # determinant_forms = [test_u, dHdu, dA1du, dA2du]
     determinant_forms = [test_u, w0, w1, w2]
     tensor = as_tensor(determinant_forms)
 
-<<<<<<< HEAD
-    F = Llow(inner(Dt(u), test_u)*dx) + Lhigh(-(det(tensor) / (2*L*H))*dx)
-=======
     F = Llow(inner(Dt(u), test_u)*dx - (det(tensor) / (2*L*H))*dx)
->>>>>>> 055fb310
     F += Llow(inner(w0, v0)*dx) + Lhigh(-inner(dHdu, v0)*dx)
     F += Llow(inner(w1, v1)*dx) + Lhigh(-inner(dA1du, v1)*dx)
     F += Llow(inner(w2, v2)*dx) + Lhigh(-inner(dA2du, v2)*dx)
 
     # Auxiliary variable subspaces
     aux_indices = list(range(1, len(Z)))
-<<<<<<< HEAD
-    stepper = GalerkinTimeStepper(F, order, t, dt, z,
-                                  solver_parameters=solver_parameters,
-                                  aux_indices=aux_indices)
+    scheme = ContinuousPetrovGalerkinScheme(order)
+    stepper = TimeStepper(F, scheme, t, dt, z,
+                          solver_parameters=solver_parameters,
+                          aux_indices=aux_indices)
     return stepper, invariants
 
 
@@ -407,46 +358,30 @@
     dA1du = diff(A1, uv)
     dA2du = diff(A2, uv)
 
-    Qlow = create_quadrature(ufc_simplex(1), 2*order-2)
-    Llow = TimeQuadratureLabel(Qlow.get_points(), Qlow.get_weights())
-
-    Qhigh = create_quadrature(ufc_simplex(1), 2*order+2)
-    Lhigh = TimeQuadratureLabel(Qhigh.get_points(), Qhigh.get_weights())
-
-    w0 = TimeProjector(dHdu, order-1, Qhigh)
-    w1 = TimeProjector(dA1du, order-1, Qhigh)
-    w2 = TimeProjector(dA2du, order-1, Qhigh)
+    Llow = TimeQuadratureLabel(2*order-2)
+
+    Qproj = create_time_quadrature(25)
+    w0 = TimeProjector(dHdu, order-1, Qproj)
+    w1 = TimeProjector(dA1du, order-1, Qproj)
+    w2 = TimeProjector(dA2du, order-1, Qproj)
     determinant_forms = [v, w0, w1, w2]
     tensor = as_tensor(determinant_forms)
-    F = Llow(inner(Dt(u), v)*dx) + Lhigh(-(det(tensor) / (2*L*H))*dx)
-
-    stepper = GalerkinTimeStepper(F, order, t, dt, u,
-                                  solver_parameters=solver_parameters)
-=======
-
-    scheme = ContinuousPetrovGalerkinScheme(order)
-    stepper = TimeStepper(F, scheme, t, dt, z,
-                          solver_parameters=solver_parameters,
-                          aux_indices=aux_indices)
->>>>>>> 055fb310
+
+    F = Llow(inner(Dt(u), v)*dx) - (det(tensor) / (2*L*H))*dx
+
+    scheme = ContinuousPetrovGalerkinScheme(order)
+    stepper = TimeStepper(F, scheme, t, dt, u,
+                          solver_parameters=solver_parameters)
     return stepper, invariants
 
 
 @pytest.mark.parametrize('order', (1, 2))
-<<<<<<< HEAD
 @pytest.mark.parametrize('problem', (kepler_naive, kepler_aux_variable, kepler_projector))
-=======
-@pytest.mark.parametrize('problem', (kepler, kepler_aux_variable))
->>>>>>> 055fb310
 def test_kepler(problem, order):
     msh = UnitIntervalMesh(1)
     MC = MeshConstant(msh)
     t = MC.Constant(0.0)
-<<<<<<< HEAD
-    dt = MC.Constant(0.01*pi)
-=======
     dt = MC.Constant(pi/100)
->>>>>>> 055fb310
     Nsteps = 2
 
     dim = 2
