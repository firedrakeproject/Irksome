--- conflicted
+++ resolved
@@ -49,20 +49,6 @@
 
     u, p = z.subfunctions
     u.interpolate(uexact)
-<<<<<<< HEAD
-
-    lu = {"mat_type": "aij",
-          "snes_type": "ksponly",
-          "snes_force_iteration": 1,
-          "ksp_type": "preonly",
-          "pc_type": "lu",
-          "pc_factor_mat_solver_type": "mumps",
-          "pc_factor_shift_type": "nonzero"}
-
-    stepper = TimeStepper(F, butcher_tableau, t, dt, z,
-                          stage_type=stage_type,
-                          bcs=bcs, solver_parameters=lu)
-=======
     p.interpolate(pexact-assemble(pexact*dx))
 
     ns = butcher_tableau.num_stages
@@ -99,7 +85,6 @@
                           stage_type=stage_type,
                           bcs=bcs, solver_parameters=solver_params,
                           nullspace=nsp)
->>>>>>> b113d6c3
 
     while (float(t) < 1.0):
         if (float(t) + float(dt) > 1.0):
